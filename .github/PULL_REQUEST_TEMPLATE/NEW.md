--- conflicted
+++ resolved
@@ -36,13 +36,8 @@
 What is the impact of this change on existing users of this package? Does it deprecate or remove any existing API?
 
 ### Checklist
-<<<<<<< HEAD
 - [ ] I've read the [Contribution Guidelines](/README.md#contributing-to-swift-collections)
-- [ ] My contributions are licensed under the [Swift license](/LICENSE.txt).
-=======
-- [ ] I've read the [Contribution Guidelines](../../CONTRIBUTING.md)
 - [ ] My contributions are licensed under the [Swift license](https://swift.org/LICENSE.txt).
->>>>>>> 2d719d75
 - [ ] I've followed the coding style of the rest of the project.
 - [ ] I've added tests covering all new code paths my change adds to the project (to the extent possible).
 - [ ] I've added benchmarks covering new functionality (if appropriate).
