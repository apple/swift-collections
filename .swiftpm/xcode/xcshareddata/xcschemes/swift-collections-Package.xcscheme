--- conflicted
+++ resolved
@@ -37,9 +37,23 @@
          <BuildActionEntry
             buildForTesting = "YES"
             buildForRunning = "YES"
+            buildForProfiling = "YES"
+            buildForArchiving = "YES"
+            buildForAnalyzing = "YES">
+            <BuildableReference
+               BuildableIdentifier = "primary"
+               BlueprintIdentifier = "OrderedCollections"
+               BuildableName = "OrderedCollections"
+               BlueprintName = "OrderedCollections"
+               ReferencedContainer = "container:">
+            </BuildableReference>
+         </BuildActionEntry>
+         <BuildActionEntry
+            buildForTesting = "YES"
+            buildForRunning = "NO"
             buildForProfiling = "NO"
             buildForArchiving = "NO"
-            buildForAnalyzing = "YES">
+            buildForAnalyzing = "NO">
             <BuildableReference
                BuildableIdentifier = "primary"
                BlueprintIdentifier = "DequeTests"
@@ -50,16 +64,29 @@
          </BuildActionEntry>
          <BuildActionEntry
             buildForTesting = "YES"
-<<<<<<< HEAD
-            buildForRunning = "YES"
-            buildForProfiling = "YES"
-            buildForArchiving = "YES"
-            buildForAnalyzing = "YES">
+            buildForRunning = "NO"
+            buildForProfiling = "NO"
+            buildForArchiving = "NO"
+            buildForAnalyzing = "NO">
             <BuildableReference
                BuildableIdentifier = "primary"
-               BlueprintIdentifier = "CollectionsTestSupport"
-               BuildableName = "CollectionsTestSupport"
-               BlueprintName = "CollectionsTestSupport"
+               BlueprintIdentifier = "CollectionsTestSupportTests"
+               BuildableName = "CollectionsTestSupportTests"
+               BlueprintName = "CollectionsTestSupportTests"
+               ReferencedContainer = "container:">
+            </BuildableReference>
+         </BuildActionEntry>
+         <BuildActionEntry
+            buildForTesting = "YES"
+            buildForRunning = "NO"
+            buildForProfiling = "NO"
+            buildForArchiving = "NO"
+            buildForAnalyzing = "NO">
+            <BuildableReference
+               BuildableIdentifier = "primary"
+               BlueprintIdentifier = "_CollectionsTestSupport"
+               BuildableName = "_CollectionsTestSupport"
+               BlueprintName = "_CollectionsTestSupport"
                ReferencedContainer = "container:">
             </BuildableReference>
          </BuildActionEntry>
@@ -71,97 +98,9 @@
             buildForAnalyzing = "YES">
             <BuildableReference
                BuildableIdentifier = "primary"
-               BlueprintIdentifier = "swift-collections-benchmark"
-               BuildableName = "swift-collections-benchmark"
-               BlueprintName = "swift-collections-benchmark"
-               ReferencedContainer = "container:">
-            </BuildableReference>
-         </BuildActionEntry>
-         <BuildActionEntry
-            buildForTesting = "YES"
-            buildForRunning = "YES"
-            buildForProfiling = "YES"
-            buildForArchiving = "YES"
-            buildForAnalyzing = "YES">
-            <BuildableReference
-               BuildableIdentifier = "primary"
-               BlueprintIdentifier = "Benchmarks"
-               BuildableName = "Benchmarks"
-               BlueprintName = "Benchmarks"
-               ReferencedContainer = "container:">
-            </BuildableReference>
-         </BuildActionEntry>
-         <BuildActionEntry
-            buildForTesting = "YES"
-            buildForRunning = "YES"
-            buildForProfiling = "YES"
-            buildForArchiving = "YES"
-            buildForAnalyzing = "YES">
-=======
-            buildForRunning = "NO"
-            buildForProfiling = "NO"
-            buildForArchiving = "NO"
-            buildForAnalyzing = "NO">
->>>>>>> 22dc81b8
-            <BuildableReference
-               BuildableIdentifier = "primary"
-               BlueprintIdentifier = "DequeTests"
-               BuildableName = "DequeTests"
-               BlueprintName = "DequeTests"
-               ReferencedContainer = "container:">
-            </BuildableReference>
-         </BuildActionEntry>
-         <BuildActionEntry
-            buildForTesting = "YES"
-            buildForRunning = "YES"
-            buildForProfiling = "YES"
-            buildForArchiving = "YES"
-            buildForAnalyzing = "YES">
-            <BuildableReference
-               BuildableIdentifier = "primary"
-<<<<<<< HEAD
-               BlueprintIdentifier = "OrderedCollections"
-               BuildableName = "OrderedCollections"
-               BlueprintName = "OrderedCollections"
-=======
-               BlueprintIdentifier = "CollectionsTestSupportTests"
-               BuildableName = "CollectionsTestSupportTests"
-               BlueprintName = "CollectionsTestSupportTests"
->>>>>>> 22dc81b8
-               ReferencedContainer = "container:">
-            </BuildableReference>
-         </BuildActionEntry>
-         <BuildActionEntry
-            buildForTesting = "YES"
-            buildForRunning = "YES"
-            buildForProfiling = "YES"
-            buildForArchiving = "YES"
-            buildForAnalyzing = "YES">
-            <BuildableReference
-               BuildableIdentifier = "primary"
-<<<<<<< HEAD
                BlueprintIdentifier = "PriorityQueueModule"
                BuildableName = "PriorityQueueModule"
                BlueprintName = "PriorityQueueModule"
-=======
-               BlueprintIdentifier = "_CollectionsTestSupport"
-               BuildableName = "_CollectionsTestSupport"
-               BlueprintName = "_CollectionsTestSupport"
->>>>>>> 22dc81b8
-               ReferencedContainer = "container:">
-            </BuildableReference>
-         </BuildActionEntry>
-         <BuildActionEntry
-            buildForTesting = "YES"
-            buildForRunning = "YES"
-            buildForProfiling = "YES"
-            buildForArchiving = "YES"
-            buildForAnalyzing = "YES">
-            <BuildableReference
-               BuildableIdentifier = "primary"
-               BlueprintIdentifier = "SortedCollections"
-               BuildableName = "SortedCollections"
-               BlueprintName = "SortedCollections"
                ReferencedContainer = "container:">
             </BuildableReference>
          </BuildActionEntry>
@@ -213,16 +152,6 @@
                ReferencedContainer = "container:">
             </BuildableReference>
          </TestableReference>
-         <TestableReference
-            skipped = "NO">
-            <BuildableReference
-               BuildableIdentifier = "primary"
-               BlueprintIdentifier = "SortedCollectionsTests"
-               BuildableName = "SortedCollectionsTests"
-               BlueprintName = "SortedCollectionsTests"
-               ReferencedContainer = "container:">
-            </BuildableReference>
-         </TestableReference>
       </Testables>
    </TestAction>
    <LaunchAction
